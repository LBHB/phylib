# -*- coding: utf-8 -*-

"""Tests of array utility functions."""

#------------------------------------------------------------------------------
# Imports
#------------------------------------------------------------------------------

from pathlib import Path

import numpy as np
from pytest import raises

from ..array import (
    _unique, _normalize, _index_of, _spikes_in_clusters, _spikes_per_cluster,
<<<<<<< HEAD
    _flatten_per_cluster, get_closest_clusters, _get_data_lim, _flatten, _start_stop,
    select_spikes, Selector, chunk_bounds, regular_subset, excerpts, data_chunk, grouped_mean,
    get_excerpts, _concatenate_virtual_arrays, _range_from_slice, _pad, _get_padded,
    select_spikes_from_chunked, read_array, write_array, RandomVirtualArray)
=======
    _flatten_per_cluster, get_closest_clusters, _get_data_lim, _flatten, _clip,
    chunk_bounds, excerpts, data_chunk, grouped_mean, SpikeSelector,
    get_excerpts, _range_from_slice, _pad, _get_padded,
    read_array, write_array)
>>>>>>> 01387e2f
from phylib.utils._types import _as_array
from phylib.utils.testing import _assert_equal as ae
from ..mock import artificial_spike_clusters, artificial_spike_samples


#------------------------------------------------------------------------------
# Test utility functions
#------------------------------------------------------------------------------

def test_clip():
    assert _clip(-1, 0, 1) == 0


def test_range_from_slice():
    """Test '_range_from_slice'."""

    class _SliceTest(object):
        """Utility class to make it more convenient to test slice objects."""
        def __init__(self, **kwargs):
            self._kwargs = kwargs

        def __getitem__(self, item):
            if isinstance(item, slice):
                return _range_from_slice(item, **self._kwargs)

    with raises(ValueError):
        _SliceTest()[:]
    with raises(ValueError):
        _SliceTest()[1:]
    ae(_SliceTest()[:5], [0, 1, 2, 3, 4])
    ae(_SliceTest()[1:5], [1, 2, 3, 4])

    with raises(ValueError):
        _SliceTest()[::2]
    with raises(ValueError):
        _SliceTest()[1::2]
    ae(_SliceTest()[1:5:2], [1, 3])

    with raises(ValueError):
        _SliceTest(start=0)[:]
    with raises(ValueError):
        _SliceTest(start=1)[:]
    with raises(ValueError):
        _SliceTest(step=2)[:]

    ae(_SliceTest(stop=5)[:], [0, 1, 2, 3, 4])
    ae(_SliceTest(start=1, stop=5)[:], [1, 2, 3, 4])
    ae(_SliceTest(stop=5)[1:], [1, 2, 3, 4])
    ae(_SliceTest(start=1)[:5], [1, 2, 3, 4])
    ae(_SliceTest(start=1, step=2)[:5], [1, 3])
    ae(_SliceTest(start=1)[:5:2], [1, 3])

    ae(_SliceTest(length=5)[:], [0, 1, 2, 3, 4])
    with raises(ValueError):
        _SliceTest(length=5)[:3]
    ae(_SliceTest(length=5)[:10], [0, 1, 2, 3, 4])
    ae(_SliceTest(length=5)[:5], [0, 1, 2, 3, 4])
    ae(_SliceTest(start=1, length=5)[:], [1, 2, 3, 4, 5])
    ae(_SliceTest(start=1, length=5)[:6], [1, 2, 3, 4, 5])
    with raises(ValueError):
        _SliceTest(start=1, length=5)[:4]
    ae(_SliceTest(start=1, step=2, stop=5)[:], [1, 3])
    ae(_SliceTest(start=1, stop=5)[::2], [1, 3])
    ae(_SliceTest(stop=5)[1::2], [1, 3])


def test_pad():
    arr = np.random.rand(10, 3)

    ae(_pad(arr, 0, 'right'), arr[:0, :])
    ae(_pad(arr, 3, 'right'), arr[:3, :])
    ae(_pad(arr, 9), arr[:9, :])
    ae(_pad(arr, 10), arr)

    ae(_pad(arr, 12, 'right')[:10, :], arr)
    ae(_pad(arr, 12)[10:, :], np.zeros((2, 3)))

    ae(_pad(arr, 0, 'left'), arr[:0, :])
    ae(_pad(arr, 3, 'left'), arr[7:, :])
    ae(_pad(arr, 9, 'left'), arr[1:, :])
    ae(_pad(arr, 10, 'left'), arr)

    ae(_pad(arr, 12, 'left')[2:, :], arr)
    ae(_pad(arr, 12, 'left')[:2, :], np.zeros((2, 3)))

    with raises(ValueError):
        _pad(arr, -1)


def test_get_padded():
    arr = np.array([1, 2, 3])[:, np.newaxis]

    with raises(RuntimeError):
        ae(_get_padded(arr, -2, 5).ravel(), [1, 2, 3, 0, 0])
    ae(_get_padded(arr, 1, 2).ravel(), [2])
    ae(_get_padded(arr, 0, 5).ravel(), [1, 2, 3, 0, 0])
    ae(_get_padded(arr, -2, 3).ravel(), [0, 0, 1, 2, 3])


def test_get_data_lim():
    arr = np.random.rand(10, 5)
    assert 0 < _get_data_lim(arr) < 1
    assert 0 < _get_data_lim(arr, 2) < 1


def test_unique():
    """Test _unique() function"""
    _unique([])

    n_spikes = 300
    n_clusters = 3
    spike_clusters = artificial_spike_clusters(n_spikes, n_clusters)
    ae(_unique(spike_clusters), np.arange(n_clusters))


def test_normalize():
    """Test _normalize() function."""

    n_channels = 10
    positions = 1 + 2 * np.random.randn(n_channels, 2)

    # Keep ration is False.
    positions_n = _normalize(positions)

    x_min, y_min = positions_n.min(axis=0)
    x_max, y_max = positions_n.max(axis=0)

    np.allclose(x_min, 0.)
    np.allclose(x_max, 1.)
    np.allclose(y_min, 0.)
    np.allclose(y_max, 1.)

    # Keep ratio is True.
    positions_n = _normalize(positions, keep_ratio=True)

    x_min, y_min = positions_n.min(axis=0)
    x_max, y_max = positions_n.max(axis=0)

    np.allclose(min(x_min, y_min), 0.)
    np.allclose(max(x_max, y_max), 1.)
    np.allclose(x_min + x_max, 1)
    np.allclose(y_min + y_max, 1)


def test_index_of():
    """Test _index_of."""
    arr = [36, 42, 42, 36, 36, 2, 42]
    lookup = _unique(arr)
    ae(_index_of(arr, lookup), [1, 2, 2, 1, 1, 0, 2])


def test_as_array():
    ae(_as_array(3), [3])
    ae(_as_array([3]), [3])
    ae(_as_array(3.), [3.])
    ae(_as_array([3.]), [3.])

    with raises(ValueError):
        _as_array(map)


def test_flatten():
    assert _flatten([[0, 1], [2]]) == [0, 1, 2]


def test_start_stop():
    assert _start_stop(slice(0, 3, None)) == (0, 3)
    with raises(NotImplementedError):
        _start_stop(slice(0, 3, 2))
    assert _start_stop([0, 1, 2]) == (0, 2)


def test_get_closest_clusters():
    out = get_closest_clusters(1, [0, 1, 2], lambda c, d: (d - c))
    assert [_ for _, __ in out] == [2, 1, 0]


#------------------------------------------------------------------------------
# Test read/save
#------------------------------------------------------------------------------

def test_read_write(tempdir):
    arr = np.arange(10).astype(np.float32)

    path = Path(tempdir) / 'test.npy'

    write_array(path, arr)
    ae(read_array(path), arr)
    ae(read_array(path, mmap_mode='r'), arr)


#------------------------------------------------------------------------------
# Test virtual concatenation
#------------------------------------------------------------------------------

def test_concatenate_virtual_arrays_1():
    arrs = [np.arange(5), np.arange(10, 12), np.array([0])]
    c = _concatenate_virtual_arrays(arrs, scaling=1)
    assert c.shape == (8,)
    assert len(c) == 8
    assert c._get_recording(3) == 0
    assert c._get_recording(5) == 1

    ae(c[:], [0, 1, 2, 3, 4, 10, 11, 0])
    ae(c[0], [0])
    ae(c[4], [4])
    ae(c[5], [10])
    ae(c[6], [11])

    ae(c[4:6], [4, 10])

    ae(c[:6], [0, 1, 2, 3, 4, 10])
    ae(c[4:], [4, 10, 11, 0])
    ae(c[4:-1], [4, 10, 11])


def test_concatenate_virtual_arrays_2():
    arrs = [np.zeros((2, 2)), np.ones((3, 2))]
    c = _concatenate_virtual_arrays(arrs)
    assert c.shape == (5, 2)
    ae(c[:, :], np.vstack((np.zeros((2, 2)), np.ones((3, 2)))))
    ae(c[0:4, 0], [0, 0, 1, 1])


def test_concatenate_virtual_arrays_3():
    arrs = [np.zeros((2, 2)), np.ones((3, 2))]
    c = _concatenate_virtual_arrays(arrs, scaling=2)
    ae(c[3], 2 * np.ones((1, 2)))


def test_random_virtual_array():
    shape = (1000, 12)
    arr0 = np.random.normal(size=shape)
    arr1 = RandomVirtualArray(shape)

    for step in (None, 1, 2, 3, 10, 500, 1000, 2000):
        for item in (
            slice(None, None, step),
            slice(0, -1, step),
            slice(1, -1, step),
            slice(10, None, step),
            slice(10, 20, step),
            slice(10, 1010, step),
            np.arange(10),
            [10, 0, -1],
            0
        ):
            assert arr0[item].shape == arr1[item].shape
            for item1 in (
                slice(None, None, step),
                slice(0, None, step),
                slice(0, -1, step),
                slice(1, -1, step),
            ):
                assert arr0[item, item1].shape == arr1[item, item1].shape


#------------------------------------------------------------------------------
# Test chunking
#------------------------------------------------------------------------------

def test_chunk_bounds():
    chunks = chunk_bounds(200, 100, overlap=20)

    assert next(chunks) == (0, 100, 0, 90)
    assert next(chunks) == (80, 180, 90, 170)
    assert next(chunks) == (160, 200, 170, 200)


def test_chunk():
    data = np.random.randn(200, 4)
    chunks = chunk_bounds(data.shape[0], 100, overlap=20)

    with raises(ValueError):
        data_chunk(data, (0, 0, 0))

    assert data_chunk(data, (0, 0)).shape == (0, 4)

    # Chunk 1.
    ch = next(chunks)
    d = data_chunk(data, ch)
    d_o = data_chunk(data, ch, with_overlap=True)

    ae(d_o, data[0:100])
    ae(d, data[0:90])

    # Chunk 2.
    ch = next(chunks)
    d = data_chunk(data, ch)
    d_o = data_chunk(data, ch, with_overlap=True)

    ae(d_o, data[80:180])
    ae(d, data[90:170])


def test_excerpts_1():
    bounds = [(start, end) for (start, end) in excerpts(100,
                                                        n_excerpts=3,
                                                        excerpt_size=10)]
    assert bounds == [(0, 10), (45, 55), (90, 100)]


def test_excerpts_2():
    bounds = [(start, end) for (start, end) in excerpts(10,
                                                        n_excerpts=3,
                                                        excerpt_size=10)]
    assert bounds == [(0, 10)]


def test_get_excerpts():
    data = np.random.rand(100, 2)
    subdata = get_excerpts(data, n_excerpts=10, excerpt_size=5)
    assert subdata.shape == (50, 2)
    ae(subdata[:5, :], data[:5, :])
    ae(subdata[-5:, :], data[-10:-5, :])

    data = np.random.rand(10, 2)
    subdata = get_excerpts(data, n_excerpts=10, excerpt_size=5)
    ae(subdata, data)

    data = np.random.rand(10, 2)
    subdata = get_excerpts(data, n_excerpts=1, excerpt_size=10)
    ae(subdata, data)

    assert len(get_excerpts(data, n_excerpts=0, excerpt_size=10)) == 0


#------------------------------------------------------------------------------
# Test spike clusters functions
#------------------------------------------------------------------------------

def test_spikes_in_clusters():
    """Test _spikes_in_clusters()."""

    n_spikes = 100
    n_clusters = 5
    spike_clusters = artificial_spike_clusters(n_spikes, n_clusters)

    ae(_spikes_in_clusters(spike_clusters, []), [])

    for i in range(n_clusters):
        assert np.all(spike_clusters[_spikes_in_clusters(spike_clusters, [i])] == i)

    clusters = [1, 2, 3]
    assert np.all(np.in1d(
        spike_clusters[_spikes_in_clusters(spike_clusters, clusters)], clusters))


def test_spikes_per_cluster():
    """Test _spikes_per_cluster()."""

    n_spikes = 100
    n_clusters = 3
    spike_clusters = artificial_spike_clusters(n_spikes, n_clusters)

    assert not _spikes_per_cluster([])

    spikes_per_cluster = _spikes_per_cluster(spike_clusters)
    assert list(spikes_per_cluster.keys()) == list(range(n_clusters))

    for i in range(n_clusters):
        ae(spikes_per_cluster[i], np.sort(spikes_per_cluster[i]))
        assert np.all(spike_clusters[spikes_per_cluster[i]] == i)


def test_flatten_per_cluster():
    spc = {2: [2, 7, 11], 3: [3, 5], 5: []}
    arr = _flatten_per_cluster(spc)
    ae(arr, [2, 3, 5, 7, 11])


def test_grouped_mean():
    spike_clusters = np.array([2, 3, 2, 2, 5])
    arr = [9, -3, 10, 11, -5]
    ae(grouped_mean(arr, spike_clusters), [10, -3, -5])


#------------------------------------------------------------------------------
# Test spike selection
#------------------------------------------------------------------------------

def test_select_spikes_1():
    spike_times = np.array([0., 1., 2., 3.3, 4.4])
    spike_clusters = np.array([1, 2, 1, 2, 4])
    chunk_bounds = [0.0, 1.1, 2.2, 3.3, 4.4, 5.5, 6.6]
    n_chunks_kept = 2
    cluster_ids = [1, 2, 4]
    spikes_ids_kept = [0, 1, 3]

    spc = _spikes_per_cluster(spike_clusters)
    ss = SpikeSelector(
        get_spikes_per_cluster=lambda cl: spc.get(cl, np.array([], dtype=np.int64)),
        spike_times=spike_times, chunk_bounds=chunk_bounds, n_chunks_kept=n_chunks_kept)
    ae(ss.chunks_kept, [0.0, 1.1, 3.3, 4.4])

    ae(ss(3, [], subset_chunks=True), [])
    ae(ss(3, [0], subset_chunks=True), [])
    ae(ss(3, [1], subset_chunks=True), [0])

    ae(ss(None, cluster_ids, subset_chunks=True), spikes_ids_kept)
    ae(ss(0, cluster_ids, subset_chunks=True), spikes_ids_kept)
    ae(ss(3, cluster_ids, subset_chunks=True), spikes_ids_kept)
    ae(ss(2, cluster_ids, subset_chunks=True), spikes_ids_kept)
    assert list(ss(1, cluster_ids, subset_chunks=True)) in [[0, 1], [0, 3]]

    ae(ss(2, cluster_ids, subset_spikes=[0, 1], subset_chunks=True), [0, 1])
    ae(ss(2, cluster_ids, subset_chunks=False), np.arange(5))


def test_select_spikes_2():
    n_spikes = 1000
    n_clusters = 10
    spike_times = artificial_spike_samples(n_spikes)
    spike_times = 10. * spike_times / spike_times.max()
    chunk_bounds = np.linspace(0.0, 10.0, 11)
    n_chunks_kept = 3
    chunks_kept = [0., 1., 4., 5., 8., 9.]
    spike_clusters = artificial_spike_clusters(n_spikes, n_clusters)

    spc = _spikes_per_cluster(spike_clusters)
    ss = SpikeSelector(
        get_spikes_per_cluster=lambda cl: spc.get(cl, np.array([], dtype=np.int64)),
        spike_times=spike_times, chunk_bounds=chunk_bounds, n_chunks_kept=n_chunks_kept)
    ae(ss.chunks_kept, chunks_kept)

    def _check_chunks(sid):
        chunk_ids = np.searchsorted(chunk_bounds, spike_times[sid], 'right') - 1
        ae(np.unique(chunk_ids), [0, 4, 8])

    # Select all spikes belonging to the kept chunks.
    sid = ss(n_spikes, np.arange(n_clusters), subset_chunks=True)
    _check_chunks(sid)

    # Select 10 spikes from each cluster.
    sid = ss(10, np.arange(n_clusters), subset_chunks=True)
    assert np.all(np.diff(sid) > 0)
    _check_chunks(sid)
    ae(np.bincount(spike_clusters[sid]), [10] * 10)<|MERGE_RESOLUTION|>--- conflicted
+++ resolved
@@ -13,17 +13,10 @@
 
 from ..array import (
     _unique, _normalize, _index_of, _spikes_in_clusters, _spikes_per_cluster,
-<<<<<<< HEAD
-    _flatten_per_cluster, get_closest_clusters, _get_data_lim, _flatten, _start_stop,
-    select_spikes, Selector, chunk_bounds, regular_subset, excerpts, data_chunk, grouped_mean,
-    get_excerpts, _concatenate_virtual_arrays, _range_from_slice, _pad, _get_padded,
-    select_spikes_from_chunked, read_array, write_array, RandomVirtualArray)
-=======
     _flatten_per_cluster, get_closest_clusters, _get_data_lim, _flatten, _clip,
     chunk_bounds, excerpts, data_chunk, grouped_mean, SpikeSelector,
     get_excerpts, _range_from_slice, _pad, _get_padded,
     read_array, write_array)
->>>>>>> 01387e2f
 from phylib.utils._types import _as_array
 from phylib.utils.testing import _assert_equal as ae
 from ..mock import artificial_spike_clusters, artificial_spike_samples
@@ -189,13 +182,6 @@
     assert _flatten([[0, 1], [2]]) == [0, 1, 2]
 
 
-def test_start_stop():
-    assert _start_stop(slice(0, 3, None)) == (0, 3)
-    with raises(NotImplementedError):
-        _start_stop(slice(0, 3, 2))
-    assert _start_stop([0, 1, 2]) == (0, 2)
-
-
 def test_get_closest_clusters():
     out = get_closest_clusters(1, [0, 1, 2], lambda c, d: (d - c))
     assert [_ for _, __ in out] == [2, 1, 0]
@@ -213,72 +199,6 @@
     write_array(path, arr)
     ae(read_array(path), arr)
     ae(read_array(path, mmap_mode='r'), arr)
-
-
-#------------------------------------------------------------------------------
-# Test virtual concatenation
-#------------------------------------------------------------------------------
-
-def test_concatenate_virtual_arrays_1():
-    arrs = [np.arange(5), np.arange(10, 12), np.array([0])]
-    c = _concatenate_virtual_arrays(arrs, scaling=1)
-    assert c.shape == (8,)
-    assert len(c) == 8
-    assert c._get_recording(3) == 0
-    assert c._get_recording(5) == 1
-
-    ae(c[:], [0, 1, 2, 3, 4, 10, 11, 0])
-    ae(c[0], [0])
-    ae(c[4], [4])
-    ae(c[5], [10])
-    ae(c[6], [11])
-
-    ae(c[4:6], [4, 10])
-
-    ae(c[:6], [0, 1, 2, 3, 4, 10])
-    ae(c[4:], [4, 10, 11, 0])
-    ae(c[4:-1], [4, 10, 11])
-
-
-def test_concatenate_virtual_arrays_2():
-    arrs = [np.zeros((2, 2)), np.ones((3, 2))]
-    c = _concatenate_virtual_arrays(arrs)
-    assert c.shape == (5, 2)
-    ae(c[:, :], np.vstack((np.zeros((2, 2)), np.ones((3, 2)))))
-    ae(c[0:4, 0], [0, 0, 1, 1])
-
-
-def test_concatenate_virtual_arrays_3():
-    arrs = [np.zeros((2, 2)), np.ones((3, 2))]
-    c = _concatenate_virtual_arrays(arrs, scaling=2)
-    ae(c[3], 2 * np.ones((1, 2)))
-
-
-def test_random_virtual_array():
-    shape = (1000, 12)
-    arr0 = np.random.normal(size=shape)
-    arr1 = RandomVirtualArray(shape)
-
-    for step in (None, 1, 2, 3, 10, 500, 1000, 2000):
-        for item in (
-            slice(None, None, step),
-            slice(0, -1, step),
-            slice(1, -1, step),
-            slice(10, None, step),
-            slice(10, 20, step),
-            slice(10, 1010, step),
-            np.arange(10),
-            [10, 0, -1],
-            0
-        ):
-            assert arr0[item].shape == arr1[item].shape
-            for item1 in (
-                slice(None, None, step),
-                slice(0, None, step),
-                slice(0, -1, step),
-                slice(1, -1, step),
-            ):
-                assert arr0[item, item1].shape == arr1[item, item1].shape
 
 
 #------------------------------------------------------------------------------
